<<<<<<< HEAD
from conftest import test_config
=======
from os.path import join
>>>>>>> d53296bc

import pytest

from pptagent.document import Document
from pptagent.multimodal import ImageLabler
from pptagent.pptgen import PPTAgent
from pptagent.presentation import Presentation
from test.conftest import test_config


@pytest.mark.asyncio
@pytest.mark.llm
async def test_pptgen():
    pptgen = PPTAgent(
        language_model=test_config.language_model,
        vision_model=test_config.vision_model,
    ).set_reference(
        presentation=Presentation.from_file(
            join(test_config.template, "source.pptx"), test_config.config
        ),
        slide_induction=test_config.get_slide_induction(),
    )
    labeler = ImageLabler(pptgen.presentation, test_config.config)
    labeler.apply_stats(test_config.get_image_stats())

    document = Document(**test_config.get_document_json())
    await pptgen.generate_pres(document, 3)<|MERGE_RESOLUTION|>--- conflicted
+++ resolved
@@ -1,8 +1,5 @@
-<<<<<<< HEAD
 from conftest import test_config
-=======
 from os.path import join
->>>>>>> d53296bc
 
 import pytest
 
